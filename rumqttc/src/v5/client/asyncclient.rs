--- conflicted
+++ resolved
@@ -151,10 +151,6 @@
 
     /// Sends a MQTT Subscribe to the eventloop
     pub async fn subscribe<S: Into<String>>(&self, topic: S, qos: QoS) -> Result<u16, ClientError> {
-<<<<<<< HEAD
-        let subscribe = Subscribe::new(topic.into(), qos);
-        let pkid = self.make_request(Request::Subscribe(subscribe), qos != QoS::AtMostOnce)?;
-=======
         self.subscribe_with(topic, qos, None).await
     }
 
@@ -177,17 +173,12 @@
             request_buf.buf.push_back(Request::Subscribe(subscribe));
             pkid
         };
->>>>>>> 5b29a043
         self.notify_async().await?;
         Ok(pkid)
     }
 
     /// Sends a MQTT Subscribe to the eventloop
     pub fn try_subscribe<S: Into<String>>(&self, topic: S, qos: QoS) -> Result<u16, ClientError> {
-<<<<<<< HEAD
-        let subscribe = Subscribe::new(topic.into(), qos);
-        let pkid = self.make_request(Request::Subscribe(subscribe), qos != QoS::AtMostOnce)?;
-=======
         self.try_subscribe_with(topic, qos, None)
     }
 
@@ -210,7 +201,6 @@
             request_buf.buf.push_back(Request::Subscribe(subscribe));
             pkid
         };
->>>>>>> 5b29a043
         self.try_notify()?;
         Ok(pkid)
     }
@@ -220,10 +210,6 @@
     where
         T: IntoIterator<Item = SubscribeFilter>,
     {
-<<<<<<< HEAD
-        let subscribe = Subscribe::new_many(topics)?;
-        let pkid = self.make_request(Request::Subscribe(subscribe), true)?;
-=======
         self.subscribe_with_many(None, topics).await
     }
 
@@ -248,7 +234,6 @@
             request_buf.buf.push_back(Request::Subscribe(subscribe));
             pkid
         };
->>>>>>> 5b29a043
         self.notify_async().await?;
         Ok(pkid)
     }
@@ -258,10 +243,6 @@
     where
         T: IntoIterator<Item = SubscribeFilter>,
     {
-<<<<<<< HEAD
-        let subscribe = Subscribe::new_many(topics)?;
-        let pkid = self.make_request(Request::Subscribe(subscribe), true)?;
-=======
         self.try_subscribe_with_many(None, topics)
     }
 
@@ -283,17 +264,12 @@
             request_buf.buf.push_back(Request::Subscribe(subscribe));
             pkid
         };
->>>>>>> 5b29a043
         self.try_notify()?;
         Ok(pkid)
     }
 
     /// Sends a MQTT Unsubscribe to the eventloop
     pub async fn unsubscribe<S: Into<String>>(&self, topic: S) -> Result<u16, ClientError> {
-<<<<<<< HEAD
-        let unsubscribe = Unsubscribe::new(topic.into());
-        let pkid = self.make_request(Request::Unsubscribe(unsubscribe), true)?;
-=======
         self.unsubscribe_with(topic, None).await
     }
 
@@ -315,17 +291,12 @@
             request_buf.buf.push_back(Request::Unsubscribe(unsubscribe));
             pkid
         };
->>>>>>> 5b29a043
         self.notify_async().await?;
         Ok(pkid)
     }
 
     /// Sends a MQTT Unsubscribe to the eventloop
     pub fn try_unsubscribe<S: Into<String>>(&self, topic: S) -> Result<u16, ClientError> {
-<<<<<<< HEAD
-        let unsubscribe = Unsubscribe::new(topic.into());
-        let pkid = self.make_request(Request::Unsubscribe(unsubscribe), true)?;
-=======
         self.try_unsubscribe_with(topic, None)
     }
 
@@ -347,7 +318,6 @@
             request_buf.buf.push_back(Request::Unsubscribe(unsubscribe));
             pkid
         };
->>>>>>> 5b29a043
         self.try_notify()?;
         Ok(pkid)
     }
