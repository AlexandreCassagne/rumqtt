# CHANGELOG

All notable changes to this project will be documented in this file.

The format is based on [Keep a Changelog](https://keepachangelog.com/en/1.0.0/),
and this project adheres to [Semantic Versioning](https://semver.org/spec/v2.0.0.html).

## [Unreleased]

### Added
- Log warning if websocket config is getting ignored

### Changed
<<<<<<< HEAD
- Cleanup code of empty `connections.rs` and `derive(Serialize)`
=======
- Console endpoint /config prints Router Config instead of returning console settings
- v4 config is optional, user can specify v4 and/or v5 config
- websocket feature is enabled by default
>>>>>>> c6d6d931

### Deprecated
- "websockets" feature is removed in favour of "websocket"

### Removed

### Fixed

### Security
- Update tungstenite and dependencies to fix [CVE](https://rustsec.org/advisories/RUSTSEC-2023-0065).

---

## [rumqttd 0.18.0] - 12-09-2023

### Added
- Will delay interval for MQTTv5 (#686)

### Changed
- Non-consuming builder pattern for constructing Connection

### Deprecated

### Removed
- Link and its implementation which were deprecated.

### Fixed
- Will Messages
- Retained Messages
- Publish properties in QoS2 publish

### Security
- Remove dependency on webpki. [CVE](https://rustsec.org/advisories/RUSTSEC-2023-0052)

---

## [rumqttd 0.17.0] - 15-08-2023

### Added
- Subscription IDs in v5 publish packets (#632)
- Shared Subscriptions with configurable strategies (#668)
- Bump dependencies to latest (#666)

### Changed

### Deprecated

### Removed

### Fixed

### Security

---

## [rumqttd 0.16.0] - 24-07-2023

### Added
- QoS2 support (#604)
- Support for Websocket connections (#633)
- LinkBuilder for constructing LinkRx/LinkTx (#659)
- Ability to configure segment size individually (#602)

### Changed

### Deprecated
- Link and its implementation, use LinkBuilder instead

### Removed

### Fixed
- Include reason code for UnsubAck in v5

### Security

---

## [rumqttd 0.15.0] - 30-05-2023

### Added
- Support for topic alias and message expiry in v5 (#616)

### Changed
- Certificate paths configured in config file are checked during startup and throws a panic if it is not valid. (#610)

### Deprecated

### Removed

### Fixed
- MQTTv5: Read the Unsubscribe package in match arms (#625)

### Security

---

## [rumqttd 0.14.0] - 31-03-2023

### Added
- `PrometheusSetting` now takes `listen` to specify listener address instead of default `127.0.0.1`. Do not use `listen` and `port` together.

### Deprecated
- `PrometheusSetting`'s `port` will be removed in favour of `listen`.

### Removed
- **Breaking:** Remove retained messages and lastwill features


## [rumqttd 0.13.0] - 08-03-2023

- No change, only version bump

## [rumqttd 0.12.7] - 04-03-2023

### Changed
- Re-design meters and alerts (#579)

## [rumqttd 0.12.6] - 14-02-2023

### Added
- Print version number with `--version` cli flag (#578)

## [rumqttd 0.12.5] - 07-02-2023

### Changed
- `structopt` is in maintainance mode, we now use `clap` instead (#571)

### Fixed
- Use `error` instead of `debug` to log message related to duplicate client_id (#572)

## [rumqttd 0.12.4] - 01-02-2023

### Fixed
- Client id with tenant prefix should be set globally (#564) 

## [rumqttd 0.12.3] - 23-01-2023

### Added
- Add one way bridging support via BridgeLink (#558)

### Changed
- Restructure AlertsLink and MetersLink to support writing to Clickhouse (#557)

## [rumqttd 0.12.2] - 16-01-2023

### Added
- Add AlertLink to get alerts about router events (#538)
- Add basic username and password authentication (#553)

### Changed
- Don't allow client's with empty client_id (#546)
- Disconnect existing client on a new connection with similar client_id (#546)
- Skip client certificate verification when using native-tls because it doesn't support it (#550)


---

Old changelog entries can be found at [CHANGELOG.md](../CHANGELOG.md)<|MERGE_RESOLUTION|>--- conflicted
+++ resolved
@@ -11,13 +11,10 @@
 - Log warning if websocket config is getting ignored
 
 ### Changed
-<<<<<<< HEAD
 - Cleanup code of empty `connections.rs` and `derive(Serialize)`
-=======
 - Console endpoint /config prints Router Config instead of returning console settings
 - v4 config is optional, user can specify v4 and/or v5 config
 - websocket feature is enabled by default
->>>>>>> c6d6d931
 
 ### Deprecated
 - "websockets" feature is removed in favour of "websocket"
