--- conflicted
+++ resolved
@@ -45,22 +45,6 @@
  #      user1 = "p@ssw0rd"
  #      user2 = "password"
 
-<<<<<<< HEAD
-[v4.2]
-name = "v4-2"
-listen = "0.0.0.0:8883"
-next_connection_delay_ms = 10
-    # tls config for rustls
-    [v4.2.tls]
-    capath = "/etc/tls/ca.cert.pem"
-    certpath = "/etc/tls/server.cert.pem"
-    keypath = "/etc/tls/server.key.pem"
-    # settings for all the connections on this server
-    [v4.2.connections]
-    connection_timeout_ms = 60000
-    max_payload_size = 20480
-    max_inflight_count = 100
-=======
 # [v4.2]
 # name = "v4-2"
 # listen = "0.0.0.0:8883"
@@ -77,7 +61,6 @@
 #     max_payload_size = 20480
 #     max_inflight_count = 100
 #     max_inflight_size = 1024
->>>>>>> 7e6afebd
 
 [v5.1]
 name = "v5-1"
