use crate::protocol::{
    Filter, LastWill, LastWillProperties, Packet, Publish, QoS, RetainForwardRule, Subscribe,
};
use crate::router::Ack;
use crate::router::{
    iobufs::{Incoming, Outgoing},
    Connection, Event, Notification, ShadowRequest,
};
use crate::ConnectionId;
use bytes::Bytes;
use flume::{Receiver, RecvError, RecvTimeoutError, SendError, Sender, TrySendError};
use parking_lot::lock_api::MutexGuard;
use parking_lot::{Mutex, RawMutex};

use std::collections::VecDeque;
use std::mem;
use std::sync::Arc;
use std::time::Instant;

#[derive(Debug, thiserror::Error)]
pub enum LinkError {
    #[error("Unexpected router message")]
    NotConnectionAck,
    #[error("ConnAck error {0}")]
    ConnectionAck(String),
    #[error("Channel try send error")]
    TrySend(#[from] TrySendError<(ConnectionId, Event)>),
    #[error("Channel send error")]
    Send(#[from] SendError<(ConnectionId, Event)>),
    #[error("Channel recv error")]
    Recv(#[from] RecvError),
    #[error("Channel timeout recv error")]
    RecvTimeout(#[from] RecvTimeoutError),
    #[error("Timeout = {0}")]
    Elapsed(#[from] tokio::time::error::Elapsed),
}

// used to build LinkTx and LinkRx
pub struct LinkBuilder<'a> {
    tenant_id: Option<String>,
    client_id: &'a str,
    router_tx: Sender<(ConnectionId, Event)>,
    // true by default
    clean_session: bool,
    session_expiry_interval: u32,
    last_will: Option<LastWill>,
    last_will_properties: Option<LastWillProperties>,
    // false by default
    dynamic_filters: bool,
    // default to 0, indicating to not use topic alias
    topic_alias_max: u16,
}

impl<'a> LinkBuilder<'a> {
    pub fn new(client_id: &'a str, router_tx: Sender<(ConnectionId, Event)>) -> Self {
        LinkBuilder {
            client_id,
            router_tx,
            tenant_id: None,
            clean_session: true,
            last_will: None,
            last_will_properties: None,
            dynamic_filters: false,
            topic_alias_max: 0,
            session_expiry_interval: 0,
        }
    }

    pub fn tenant_id(mut self, tenant_id: Option<String>) -> Self {
        self.tenant_id = tenant_id;
        self
    }

    pub fn last_will(mut self, last_will: Option<LastWill>) -> Self {
        self.last_will = last_will;
        self
    }

    pub fn last_will_properties(
        mut self,
        last_will_properties: Option<LastWillProperties>,
    ) -> Self {
        self.last_will_properties = last_will_properties;
        self
    }

    pub fn topic_alias_max(mut self, max: u16) -> Self {
        self.topic_alias_max = max;
        self
    }

    pub fn clean_session(mut self, clean: bool) -> Self {
        self.clean_session = clean;
        self
    }

    pub fn session_expiry_interval(mut self, interval: u32) -> Self {
        self.session_expiry_interval = interval;
        self
    }

    pub fn dynamic_filters(mut self, dynamic_filters: bool) -> Self {
        self.dynamic_filters = dynamic_filters;
        self
    }

    pub fn build(self) -> Result<(LinkTx, LinkRx, Notification), LinkError> {
        // Connect to router
        // Local connections to the router shall have access to all subscriptions
        let mut connection = Connection::new(
            self.tenant_id,
            self.client_id.to_owned(),
            self.clean_session,
<<<<<<< HEAD
            self.session_expiry_interval,
            self.last_will,
            self.last_will_properties,
=======
>>>>>>> 27282a82
            self.dynamic_filters,
        );

        connection
            .last_will(self.last_will, self.last_will_properties)
            .topic_alias_max(self.topic_alias_max);
        let incoming = Incoming::new(connection.client_id.to_owned());
        let (outgoing, link_rx) = Outgoing::new(connection.client_id.to_owned());
        let outgoing_data_buffer = outgoing.buffer();
        let incoming_data_buffer = incoming.buffer();

        let event = Event::Connect {
            connection,
            incoming,
            outgoing,
        };

        self.router_tx.send((0, event))?;

        link_rx.recv()?;
        let notification = outgoing_data_buffer.lock().pop_front().unwrap();

        // Right now link identifies failure with dropped rx in router,
        // which is probably ok. We need this here to get id assigned by router
        let id = match notification {
            Notification::DeviceAck(Ack::ConnAck(id, ..)) => id,
            _message => return Err(LinkError::NotConnectionAck),
        };

        let tx = LinkTx::new(id, self.router_tx.clone(), incoming_data_buffer);
        let rx = LinkRx::new(id, self.router_tx, link_rx, outgoing_data_buffer);
        Ok((tx, rx, notification))
    }
}

pub struct LinkTx {
    pub(crate) connection_id: ConnectionId,
    router_tx: Sender<(ConnectionId, Event)>,
    recv_buffer: Arc<Mutex<VecDeque<Packet>>>,
}

impl LinkTx {
    pub fn new(
        connection_id: ConnectionId,
        router_tx: Sender<(ConnectionId, Event)>,
        recv_buffer: Arc<Mutex<VecDeque<Packet>>>,
    ) -> LinkTx {
        LinkTx {
            connection_id,
            router_tx,
            recv_buffer,
        }
    }

    pub fn buffer(&self) -> MutexGuard<RawMutex, VecDeque<Packet>> {
        self.recv_buffer.lock()
    }

    /// Send raw device data
    fn push(&mut self, data: Packet) -> Result<usize, LinkError> {
        let len = {
            let mut buffer = self.recv_buffer.lock();
            buffer.push_back(data);
            buffer.len()
        };

        self.router_tx
            .send((self.connection_id, Event::DeviceData))?;

        Ok(len)
    }

    /// Send raw device data
    pub async fn send(&mut self, data: Packet) -> Result<usize, LinkError> {
        let len = {
            let mut buffer = self.recv_buffer.lock();
            buffer.push_back(data);
            buffer.len()
        };

        self.router_tx
            .send((self.connection_id, Event::DeviceData))?;

        Ok(len)
    }

    fn try_push(&mut self, data: Packet) -> Result<usize, LinkError> {
        let len = {
            let mut buffer = self.recv_buffer.lock();
            buffer.push_back(data);
            buffer.len()
        };

        self.router_tx
            .try_send((self.connection_id, Event::DeviceData))?;
        Ok(len)
    }

    pub(crate) async fn notify(&mut self) -> Result<(), LinkError> {
        self.router_tx
            .send_async((self.connection_id, Event::DeviceData))
            .await?;

        Ok(())
    }

    /// Sends a MQTT Publish to the router
    pub fn publish<S, V>(&mut self, topic: S, payload: V) -> Result<usize, LinkError>
    where
        S: Into<Bytes>,
        V: Into<Bytes>,
    {
        let publish = Publish {
            dup: false,
            qos: QoS::AtMostOnce,
            retain: false,
            topic: topic.into(),
            pkid: 0,
            payload: payload.into(),
        };

        let len = self.push(Packet::Publish(publish, None))?;
        Ok(len)
    }

    /// Sends a MQTT Publish to the router
    pub fn try_publish<S, V>(&mut self, topic: S, payload: V) -> Result<usize, LinkError>
    where
        S: Into<Bytes>,
        V: Into<Bytes>,
    {
        let publish = Publish {
            dup: false,
            qos: QoS::AtMostOnce,
            retain: false,
            topic: topic.into(),
            pkid: 0,
            payload: payload.into(),
        };

        let len = self.try_push(Packet::Publish(publish, None))?;
        // TODO: Remote item in buffer after failure and write unittest
        Ok(len)
    }

    /// Sends a MQTT Subscribe to the eventloop
    pub fn subscribe<S: Into<String>>(&mut self, filter: S) -> Result<usize, LinkError> {
        let filters = vec![Filter {
            path: filter.into(),
            qos: QoS::AtMostOnce,
            nolocal: false,
            preserve_retain: false,
            retain_forward_rule: RetainForwardRule::Never,
        }];

        let subscribe = Subscribe { pkid: 0, filters };

        let len = self.push(Packet::Subscribe(subscribe, None))?;
        Ok(len)
    }

    /// Sends a MQTT Subscribe to the eventloop
    pub fn try_subscribe<S: Into<String>>(&mut self, filter: S) -> Result<usize, LinkError> {
        let filters = vec![Filter {
            path: filter.into(),
            qos: QoS::AtMostOnce,
            nolocal: false,
            preserve_retain: false,
            retain_forward_rule: RetainForwardRule::Never,
        }];

        let subscribe = Subscribe { pkid: 0, filters };

        let len = self.try_push(Packet::Subscribe(subscribe, None))?;
        Ok(len)
    }

    /// Request to get device shadow
    pub fn shadow<S: Into<String>>(&mut self, filter: S) -> Result<(), LinkError> {
        let message = Event::Shadow(ShadowRequest {
            filter: filter.into(),
        });

        self.router_tx.try_send((self.connection_id, message))?;
        Ok(())
    }
}

#[derive(Debug)]
pub struct LinkRx {
    connection_id: ConnectionId,
    router_tx: Sender<(ConnectionId, Event)>,
    router_rx: Receiver<()>,
    send_buffer: Arc<Mutex<VecDeque<Notification>>>,
    cache: VecDeque<Notification>,
}

impl LinkRx {
    pub fn new(
        connection_id: ConnectionId,
        router_tx: Sender<(ConnectionId, Event)>,
        router_rx: Receiver<()>,
        outgoing_data_buffer: Arc<Mutex<VecDeque<Notification>>>,
    ) -> LinkRx {
        LinkRx {
            connection_id,
            router_tx,
            router_rx,
            send_buffer: outgoing_data_buffer,
            cache: VecDeque::with_capacity(100),
        }
    }

    pub fn id(&self) -> ConnectionId {
        self.connection_id
    }

    pub fn recv(&mut self) -> Result<Option<Notification>, LinkError> {
        // Read from cache first
        // One router_rx trigger signifies a bunch of notifications. So we
        // should always check cache first
        match self.cache.pop_front() {
            Some(v) => Ok(Some(v)),
            None => {
                // If cache is empty, check for router trigger and get fresh notifications
                self.router_rx.recv()?;
                // Collect 'all' the data in the buffer after a notification.
                // Notification means fresh data which isn't previously collected
                mem::swap(&mut *self.send_buffer.lock(), &mut self.cache);
                Ok(self.cache.pop_front())
            }
        }
    }

    pub fn recv_deadline(&mut self, deadline: Instant) -> Result<Option<Notification>, LinkError> {
        // Read from cache first
        // One router_rx trigger signifies a bunch of notifications. So we
        // should always check cache first
        match self.cache.pop_front() {
            Some(v) => Ok(Some(v)),
            None => {
                // If cache is empty, check for router trigger and get fresh notifications
                self.router_rx.recv_deadline(deadline)?;
                mem::swap(&mut *self.send_buffer.lock(), &mut self.cache);
                Ok(self.cache.pop_front())
            }
        }
    }

    pub async fn next(&mut self) -> Result<Option<Notification>, LinkError> {
        // Read from cache first
        // One router_rx trigger signifies a bunch of notifications. So we
        // should always check cache first
        match self.cache.pop_front() {
            Some(v) => Ok(Some(v)),
            None => {
                // If cache is empty, check for router trigger and get fresh notifications
                self.router_rx.recv_async().await?;
                // Collect 'all' the data in the buffer after a notification.
                // Notification means fresh data which isn't previously collected
                mem::swap(&mut *self.send_buffer.lock(), &mut self.cache);
                Ok(self.cache.pop_front())
            }
        }
    }

    pub(crate) async fn exchange(
        &mut self,
        notifications: &mut VecDeque<Notification>,
    ) -> Result<(), LinkError> {
        self.router_rx.recv_async().await?;
        mem::swap(&mut *self.send_buffer.lock(), notifications);
        Ok(())
    }

    pub fn ready(&self) -> Result<(), LinkError> {
        self.router_tx.send((self.connection_id, Event::Ready))?;
        Ok(())
    }

    pub async fn wake(&self) -> Result<(), LinkError> {
        self.router_tx
            .send_async((self.connection_id, Event::Ready))
            .await?;

        Ok(())
    }
}

#[cfg(test)]
mod test {
    use super::LinkTx;
    use flume::bounded;
    use parking_lot::Mutex;
    use std::{collections::VecDeque, sync::Arc, thread};

    #[test]
    fn push_sends_all_data_and_notifications_to_router() {
        let (router_tx, router_rx) = bounded(10);
        let mut buffers = Vec::new();
        const CONNECTIONS: usize = 1000;
        const MESSAGES_PER_CONNECTION: usize = 100;

        for i in 0..CONNECTIONS {
            let buffer = Arc::new(Mutex::new(VecDeque::new()));
            let mut link_tx = LinkTx::new(i, router_tx.clone(), buffer.clone());
            buffers.push(buffer);
            thread::spawn(move || {
                for _ in 0..MESSAGES_PER_CONNECTION {
                    link_tx.publish("hello/world", vec![1, 2, 3]).unwrap();
                }
            });
        }

        // Router should receive notifications from all the connections
        for _ in 0..CONNECTIONS * MESSAGES_PER_CONNECTION {
            let _v = router_rx.recv().unwrap();
        }

        // Every connection has expected number of messages
        for item in buffers.iter().take(CONNECTIONS) {
            assert_eq!(item.lock().len(), MESSAGES_PER_CONNECTION);
        }

        // TODO: Write a similar test to benchmark buffer vs channels
    }
}<|MERGE_RESOLUTION|>--- conflicted
+++ resolved
@@ -111,18 +111,14 @@
             self.tenant_id,
             self.client_id.to_owned(),
             self.clean_session,
-<<<<<<< HEAD
-            self.session_expiry_interval,
-            self.last_will,
-            self.last_will_properties,
-=======
->>>>>>> 27282a82
             self.dynamic_filters,
         );
 
         connection
             .last_will(self.last_will, self.last_will_properties)
+            .session_expiry(self.session_expiry_interval)
             .topic_alias_max(self.topic_alias_max);
+
         let incoming = Incoming::new(connection.client_id.to_owned());
         let (outgoing, link_rx) = Outgoing::new(connection.client_id.to_owned());
         let outgoing_data_buffer = outgoing.buffer();
